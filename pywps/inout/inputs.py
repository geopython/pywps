##################################################################
# Copyright 2018 Open Source Geospatial Foundation and others    #
# licensed under MIT, Please consult LICENSE.txt for details     #
##################################################################

import lxml.etree as etree
import six

from pywps.app.Common import Metadata
from pywps.exceptions import InvalidParameterValue
from pywps.inout.formats import Format
from pywps.inout import basic
from copy import deepcopy
from pywps.validator.mode import MODE
from pywps.inout.literaltypes import AnyValue, NoValue, ValuesReference, AllowedValue


class BoundingBoxInput(basic.BBoxInput):

    """
    :param string identifier: The name of this input.
    :param string title: Human readable title
    :param string abstract: Longer text description
    :param crss: List of supported coordinate reference
                 system (e.g. ['EPSG:4326'])
    :param list keywords: Keywords that characterize this input.
    :param int dimensions: 2 or 3
    :param str workdir: working directory, to save temporary file objects in.
    :param list metadata: TODO
    :param int min_occurs: how many times this input occurs
    :param int max_occurs: how many times this input occurs
    :param metadata: List of metadata advertised by this process. They
                     should be :class:`pywps.app.Common.Metadata` objects.
    """

    def __init__(self, identifier, title, crss=None, abstract='', keywords=[],
                 dimensions=2, workdir=None, metadata=[], min_occurs=1,
                 max_occurs=1,
                 mode=MODE.NONE,
                 default=None, default_type=basic.SOURCE_TYPE.DATA):

        basic.BBoxInput.__init__(self, identifier, title=title, crss=crss,
                                 abstract=abstract, keywords=keywords,
                                 dimensions=dimensions, workdir=workdir, metadata=metadata,
                                 min_occurs=min_occurs, max_occurs=max_occurs,
                                 mode=mode, default=default,
                                 default_type=default_type)

        self.as_reference = False

    @property
    def json(self):
        """Get JSON representation of the input
        """
        return {
            'identifier': self.identifier,
            'title': self.title,
            'abstract': self.abstract,
            'keywords': self.keywords,
            'type': 'bbox',
            'crs': self.crs,
            'crss': self.crss,
            'metadata': [m.json for m in self.metadata],
            'bbox': self.data,
            'll': self.ll,
            'ur': self.ur,
            'dimensions': self.dimensions,
            'workdir': self.workdir,
            'mode': self.valid_mode,
            'min_occurs': self.min_occurs,
            'max_occurs': self.max_occurs
        }

    @classmethod
    def from_json(cls, json_input):
        instance = cls(
            identifier=json_input['identifier'],
            title=json_input['title'],
            abstract=json_input['abstract'],
            crss=json_input['crss'],
            keywords=json_input['keywords'],
            metadata=[Metadata.from_json(data) for data in json_input.get('metadata', [])],
            dimensions=json_input['dimensions'],
            workdir=json_input['workdir'],
            mode=json_input['mode'],
            min_occurs=json_input['min_occurs'],
            max_occurs=json_input['max_occurs'],
        )
        instance.data = json_input['bbox']

        return instance

    def clone(self):
        """Create copy of yourself
        """
        return deepcopy(self)


class ComplexInput(basic.ComplexInput):
    """
    Complex data input

    :param str identifier: The name of this input.
    :param str title: Title of the input
    :param pywps.inout.formats.Format supported_formats: List of supported
                                                          formats
    :param pywps.inout.formats.Format data_format: default data format
    :param str abstract: Input abstract
    :param list keywords: Keywords that characterize this input.
    :param str workdir: working directory, to save temporary file objects in.
    :param list metadata: TODO
    :param int min_occurs: minimum occurrence
    :param int max_occurs: maximum occurrence
    :param pywps.validator.mode.MODE mode: validation mode (none to strict)
    """

    def __init__(self, identifier, title, supported_formats,
                 data_format=None, abstract='', keywords=[], workdir=None, metadata=[], min_occurs=1,
                 max_occurs=1, mode=MODE.NONE,
                 default=None, default_type=basic.SOURCE_TYPE.DATA):
        """constructor"""

        basic.ComplexInput.__init__(self, identifier, title=title,
                                    supported_formats=supported_formats,
                                    data_format=data_format, abstract=abstract,
                                    keywords=keywords, workdir=workdir, metadata=metadata,
                                    min_occurs=min_occurs,
                                    max_occurs=max_occurs, mode=mode,
                                    default=default, default_type=default_type)

        self.as_reference = False
        self.method = ''

    @property
    def json(self):
        """Get JSON representation of the input
        """
        data = {
            'identifier': self.identifier,
            'title': self.title,
            'abstract': self.abstract,
            'keywords': self.keywords,
            'metadata': [m.json for m in self.metadata],
            'type': 'complex',
            'data_format': self.data_format.json,
            'asreference': self.as_reference,
            'supported_formats': [frmt.json for frmt in self.supported_formats],
            'workdir': self.workdir,
            'mode': self.valid_mode,
            'min_occurs': self.min_occurs,
            'max_occurs': self.max_occurs
        }

        if self.prop == 'file':
            data['file'] = self.file
        elif self.prop == 'url':
            data["href"] = self.url
        elif self.prop == 'data':
            data = self._json_data(data)
        elif self.prop == 'stream':
            # we store the stream in the data property
            data = self._json_data(data)

        if self.data_format:
            if self.data_format.mime_type:
                data['mimetype'] = self.data_format.mime_type
            if self.data_format.encoding:
                data['encoding'] = self.data_format.encoding
            if self.data_format.schema:
                data['schema'] = self.data_format.schema

        return data

    @classmethod
    def from_json(cls, json_input):
        instance = cls(
            identifier=json_input['identifier'],
            title=json_input.get('title'),
            abstract=json_input.get('abstract'),
            keywords=json_input.get('keywords', []),
            workdir=json_input.get('workdir'),
            metadata=[Metadata.from_json(data) for data in json_input.get('metadata', [])],
            data_format=Format(
                schema=json_input['data_format'].get('schema'),
                extension=json_input['data_format'].get('extension'),
                mime_type=json_input['data_format']['mime_type'],
                encoding=json_input['data_format'].get('encoding')
            ),
            supported_formats=[
                Format(
                    schema=infrmt.get('schema'),
                    extension=infrmt.get('extension'),
                    mime_type=infrmt['mime_type'],
                    encoding=infrmt.get('encoding')
                ) for infrmt in json_input['supported_formats']
            ],
            mode=json_input.get('mode', MODE.NONE)
        )
        instance.as_reference = json_input.get('asreference', False)
        if json_input.get('file'):
            instance.file = json_input['file']
        elif json_input.get('href'):
            instance.url = json_input['href']
        elif json_input.get('data'):
            instance.data = json_input['data']

        return instance

    def _json_data(self, data):
        """Return Data node
        """

        if self.data:

            if self.data_format.mime_type in ["application/xml", "application/gml+xml", "text/xml"]:
                # Note that in a client-server round trip, the original and returned file will not be identical.
                data_doc = etree.parse(self.file)
                data["data"] = etree.tostring(data_doc, pretty_print=True).decode('utf-8')

            else:
                if self.data_format.encoding == 'base64':
                    data["data"] = self.base64.decode('utf-8')

                else:
                    # Otherwise we assume all other formats are unsafe and need to be enclosed in a CDATA tag.
                    if isinstance(self.data, bytes):
                        out = self.data.encode(self.data_format.encoding or 'utf-8')
                    else:
                        out = self.data

                    data["data"] = u'<![CDATA[{}]]>'.format(out)

        return data

    def clone(self):
        """Create copy of yourself
        """
        return deepcopy(self)


class LiteralInput(basic.LiteralInput):
    """
    :param str identifier: The name of this input.
    :param str title: Title of the input
    :param pywps.inout.literaltypes.LITERAL_DATA_TYPES data_type: data type
    :param str workdir: working directory, to save temporary file objects in.
    :param str abstract: Input abstract
    :param list keywords: Keywords that characterize this input.
    :param list metadata: TODO
    :param str uoms: units
    :param int min_occurs: minimum occurence
    :param int max_occurs: maximum occurence
    :param pywps.validator.mode.MODE mode: validation mode (none to strict)
    :param pywps.inout.literaltypes.AnyValue allowed_values: or :py:class:`pywps.inout.literaltypes.AllowedValue` object
    :param metadata: List of metadata advertised by this process. They
                     should be :class:`pywps.app.Common.Metadata` objects.
    """

    def __init__(self, identifier, title=None, data_type=None, workdir=None, abstract='', keywords=[],
                 metadata=[], uoms=None,
                 min_occurs=1, max_occurs=1,
                 mode=MODE.SIMPLE, allowed_values=None,
                 default=None, default_type=basic.SOURCE_TYPE.DATA):

        """Constructor
        """
        data_type = data_type or 'string'
        basic.LiteralInput.__init__(self, identifier, title=title,
                                    data_type=data_type, workdir=workdir, abstract=abstract,
                                    keywords=keywords, metadata=metadata,
                                    uoms=uoms, min_occurs=min_occurs,
                                    max_occurs=max_occurs, mode=mode,
                                    allowed_values=allowed_values,
                                    default=default, default_type=default_type)

        self.as_reference = False

    @property
    def json(self):
        """Get JSON representation of the input
        """
        data = {
            'identifier': self.identifier,
            'title': self.title,
            'abstract': self.abstract,
            'keywords': self.keywords,
            'metadata': [m.json for m in self.metadata],
            'type': 'literal',
            'data_type': self.data_type,
            'workdir': self.workdir,
            'allowed_values': [value.json for value in self.allowed_values],
            'any_value': self.any_value,
            'mode': self.valid_mode,
            'min_occurs': self.min_occurs,
            'max_occurs': self.max_occurs,
            # other values not set in the constructor
<<<<<<< HEAD
            'data': str(self.data),
=======
>>>>>>> a5be843c
        }
        if self.values_reference:
            data['values_reference'] = self.values_reference.json
        if self.uoms:
            data["uoms"] = [uom.json for uom in self.uoms]
        if self.uom:
            data["uom"] = self.uom.json
        if self.data is not None:
            data['data'] = str(self.data)
        return data

    @classmethod
    def from_json(cls, json_input):
        allowed_values = []
        for allowed_value in json_input['allowed_values']:
            if allowed_value['type'] == 'anyvalue':
                allowed_values.append(AnyValue())
            elif allowed_value['type'] == 'novalue':
                allowed_values.append(NoValue())
            elif allowed_value['type'] == 'valuesreference':
                allowed_values.append(ValuesReference.from_json(allowed_value))
            elif allowed_value['type'] == 'allowedvalue':
                allowed_values.append(AllowedValue.from_json(allowed_value))

        json_input_copy = deepcopy(json_input)
        json_input_copy['allowed_values'] = allowed_values
        json_input_copy['uoms'] = [basic.UOM(uom.get('uom')) for uom in json_input.get('uoms', [])]

        data = json_input_copy.pop('data', None)
        uom = json_input_copy.pop('uom', None)
        metadata = json_input_copy.pop('metadata', [])
        json_input_copy.pop('type')
        json_input_copy.pop('any_value', None)
        json_input_copy.pop('values_reference', None)

        instance = cls(**json_input_copy)

        instance.metadata = [Metadata.from_json(d) for d in metadata]
        instance.data = data
        if uom:
            instance.uom = basic.UOM(uom['uom'])

        return instance

    def clone(self):
        """Create copy of yourself
        """
        return deepcopy(self)


def input_from_json(json_data):
    data_type = json_data['type']
    if data_type == 'complex':
        inpt = ComplexInput.from_json(json_data)
    elif data_type == 'literal':
        inpt = LiteralInput.from_json(json_data)
    elif data_type == 'bbox':
        inpt = BoundingBoxInput.from_json(json_data)
    else:
        raise InvalidParameterValue("Input type not recognized: {}".format(data_type))

    return inpt<|MERGE_RESOLUTION|>--- conflicted
+++ resolved
@@ -294,10 +294,6 @@
             'min_occurs': self.min_occurs,
             'max_occurs': self.max_occurs,
             # other values not set in the constructor
-<<<<<<< HEAD
-            'data': str(self.data),
-=======
->>>>>>> a5be843c
         }
         if self.values_reference:
             data['values_reference'] = self.values_reference.json
