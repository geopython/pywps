##################################################################
# Copyright 2018 Open Source Geospatial Foundation and others    #
# licensed under MIT, Please consult LICENSE.txt for details     #
##################################################################

from basic import TestBase
import pytest
import time
from pywps import Service, configuration
from pywps import get_ElementMakerForVersion
from pywps.tests import client_for, assert_response_accepted, assert_response_success
from processes import Sleep
from owslib.wps import WPSExecution
from pathlib import Path
from tempfile import TemporaryDirectory
from pywps import dblog

VERSION = "1.0.0"

WPS, OWS = get_ElementMakerForVersion(VERSION)


class ExecuteTest(TestBase):

    def setUp(self) -> None:
<<<<<<< HEAD
        super().setUp()
        # Running processes using the MultiProcessing scheduler and a file-based database
        configuration.CONFIG.set('processing', 'mode', 'distributed')

=======

        # Create temporary directory to create test database.
        self.tmpdir = TemporaryDirectory()

        # Running processes using the MultiProcessing scheduler and a file-based database
        configuration.CONFIG.set('processing', 'mode', 'distributed')

        configuration.CONFIG.set("logging", "database", f"sqlite:///{self.tmpdir.name}/test-pywps-logs.sqlite3")

    def tearDown(self) -> None:
        # Cleanup temporary database
        configuration.load_configuration()
        self.tmpdir.cleanup()
>>>>>>> a704cd35

    def test_async(self):
        client = client_for(Service(processes=[Sleep()]))
        wps = WPSExecution()

        # Build an asynchronous request (requires specifying outputs and setting the mode).
        doc = wps.buildRequest('sleep',
                               inputs=[('seconds', '.01')],
                               output=[('finished', None, None)],
                               mode='async')

        resp = client.post_xml(doc=doc)
        wps.parseResponse(resp.xml)
        assert_response_accepted(resp)

        # The process should not have finished by now. If it does, it's running in sync mode.
        with pytest.raises(AssertionError):
            assert_response_success(resp)

        # Parse response to extract the status file path
        url = resp.xml.xpath("//@statusLocation")[0]
        print(url)

        # OWSlib only reads from URLs, not local files. So we need to read the response manually.
        p = Path(configuration.get_config_value('server', 'outputpath')) / url.split('/')[-1]

        # Poll the process until it completes
        total_time = 0
        sleep_time = .01
        while wps.status not in ["ProcessSucceeded", "ProcessFailed"]:
            resp = p.read_bytes()
            if resp:
                wps.checkStatus(response=resp, sleepSecs=0.01)
            else:
                time.sleep(sleep_time)
                total_time += sleep_time
            if total_time > 1:
                raise TimeoutError

        assert wps.status == 'ProcessSucceeded'


def load_tests(loader=None, tests=None, pattern=None):
    import unittest
    if not loader:
        loader = unittest.TestLoader()
    suite_list = [
        loader.loadTestsFromTestCase(ExecuteTest),
    ]
    return unittest.TestSuite(suite_list)<|MERGE_RESOLUTION|>--- conflicted
+++ resolved
@@ -23,26 +23,9 @@
 class ExecuteTest(TestBase):
 
     def setUp(self) -> None:
-<<<<<<< HEAD
         super().setUp()
         # Running processes using the MultiProcessing scheduler and a file-based database
         configuration.CONFIG.set('processing', 'mode', 'distributed')
-
-=======
-
-        # Create temporary directory to create test database.
-        self.tmpdir = TemporaryDirectory()
-
-        # Running processes using the MultiProcessing scheduler and a file-based database
-        configuration.CONFIG.set('processing', 'mode', 'distributed')
-
-        configuration.CONFIG.set("logging", "database", f"sqlite:///{self.tmpdir.name}/test-pywps-logs.sqlite3")
-
-    def tearDown(self) -> None:
-        # Cleanup temporary database
-        configuration.load_configuration()
-        self.tmpdir.cleanup()
->>>>>>> a704cd35
 
     def test_async(self):
         client = client_for(Service(processes=[Sleep()]))
