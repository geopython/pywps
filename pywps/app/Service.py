--- conflicted
+++ resolved
@@ -172,13 +172,7 @@
             for outpt in wps_request.outputs:
                 for proc_outpt in process.outputs:
                     if outpt == proc_outpt.identifier:
-<<<<<<< HEAD
-                        resp = Response(proc_outpt.data, mimetype=proc_outpt.data_format.mime_type)
-                        resp.call_on_close(process.clean)
-                        return resp
-=======
                         return Response(proc_outpt.data)
->>>>>>> 390a620c
 
             # if the specified identifier was not found raise error
             raise InvalidParameterValue('')
