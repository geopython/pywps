"""
Simple implementation of PyWPS based on
https://github.com/jachym/pywps-4/issues/2
"""

from werkzeug.wrappers import Request, Response
from werkzeug.exceptions import HTTPException, BadRequest, MethodNotAllowed
from werkzeug.datastructures import MultiDict
import lxml.etree
from lxml.builder import ElementMaker
from pywps._compat import text_type, StringIO


xmlschema_2 = "http://www.w3.org/TR/xmlschema-2/#"
LITERAL_DATA_TYPES = ['string', 'float', 'integer', 'boolean']

NAMESPACES = {
<<<<<<< HEAD
  'wps': "http://www.opengis.net/wps/1.0.0",
  'ows': "http://www.opengis.net/ows/1.1",
  'gml': "http://www.opengis.net/gml",
=======
    'wps': "http://www.opengis.net/wps/1.0.0",
    'ows': "http://www.opengis.net/ows/1.1",
>>>>>>> 1a1f0509
}

E = ElementMaker()
WPS = ElementMaker(namespace=NAMESPACES['wps'], nsmap=NAMESPACES)
OWS = ElementMaker(namespace=NAMESPACES['ows'], nsmap=NAMESPACES)


def xpath_ns(el, path):
    return el.xpath(path, namespaces=NAMESPACES)


def xml_response(doc):
    return Response(lxml.etree.tostring(doc, pretty_print=True),
                    content_type='text/xml')


def get_input_from_xml(doc):
    the_input = MultiDict()
    for input_el in xpath_ns(doc, '/wps:Execute/wps:DataInputs/wps:Input'):
        [identifier_el] = xpath_ns(input_el, './ows:Identifier')

        literal_data = xpath_ns(input_el, './wps:Data/wps:LiteralData')
        if literal_data:
            value_el = literal_data[0]
            the_input.update({identifier_el.text: text_type(value_el.text)})
            continue

        complex_data = xpath_ns(input_el, './wps:Data/wps:ComplexData')
        if complex_data:
            complex_data_el = complex_data[0]
            value_el = complex_data_el[0]
            tmp = StringIO(lxml.etree.tounicode(value_el))
            tmp.mime_type = complex_data_el.attrib.get('mimeType')
            the_input.update({identifier_el.text: tmp})
            continue

    return the_input


class FileReference(object):

    def __init__(self, url, mime_type):
        self.url = url
        self.mime_type = mime_type


class WPSRequest(object):

    def __init__(self, http_request):
        self.http_request = http_request

        if http_request.method == 'GET':
            self.operation = self._get_get_param('request').lower()

            if self.operation == 'getcapabilities':
                pass

            elif self.operation == 'describeprocess':
                self.identifiers = self._get_get_param('identifier',
                                                       aslist=True)

            elif self.operation == 'execute':
                self.identifier = self._get_get_param('identifier')

            else:
                raise BadRequest("Unknown request type %r" % self.operation)

        elif http_request.method == 'POST':
            doc = lxml.etree.fromstring(http_request.get_data())

            if doc.tag == WPS.GetCapabilities().tag:
                self.operation = 'getcapabilities'

            elif doc.tag == WPS.DescribeProcess().tag:
                self.operation = 'describeprocess'
                self.identifiers = [identifier_el.text for identifier_el in
                                    xpath_ns(doc, './ows:Identifier')]

            elif doc.tag == WPS.Execute().tag:
                self.operation = 'execute'
                self.identifier = xpath_ns(doc, './ows:Identifier')[0].text
                self.inputs = get_input_from_xml(doc)

            else:
                raise BadRequest("Unknown request type %r" % doc.tag)

        else:
            raise MethodNotAllowed()

    def _get_get_param(self, key, aslist=False):
        """Returns key from the key:value pair, of the HTTP GET request, for
        example 'service' or 'request'

        :param key: key value you need to dig out of the HTTP GET request
        :param value: default value
        """
        key = key.lower()
        for k in self.http_request.args.keys():
            if k.lower() == key:
                if aslist is True:
                    return self.http_request.args.getlist(k)
                else:
                    return self.http_request.args.get(k)

        # raise error
        if aslist:
            return ()
        else:
            return self.http_request.args[key]


class WPSResponse(object):

    def __init__(self, outputs=None):
        self.outputs = outputs or {}

    @Request.application
    def __call__(self, request):
        output_elements = []
        for key, value in self.outputs.items():
            if isinstance(value, FileReference):
                data_el = WPS.Reference(href=value.url,
                                        mimeType=value.mime_type)
            else:
                data_el = WPS.LiteralData(value)

            output_elements.append(WPS.Output(
                OWS.Identifier(key),
                WPS.Data(data_el)
            ))

        doc = WPS.ExecuteResponse(
            WPS.Status(
                WPS.ProcessSucceeded("great success")
            ),
            WPS.ProcessOutputs(*output_elements)
        )
        return xml_response(doc)


class LiteralInput(object):

    def __init__(self, identifier, data_type='string'):
        self.identifier = identifier
        assert data_type in LITERAL_DATA_TYPES
        self.data_type = data_type

    def describe_xml(self):
        return E.Input(
            OWS.Identifier(self.identifier),
            E.LiteralData(
                OWS.DataType(self.data_type,
                             reference=xmlschema_2 + self.data_type)
            )
        )


class ComplexInput(object):

    def __init__(self, identifier, formats):
        self.identifier = identifier
        self.formats = formats

    def describe_xml(self):
        default_format_el = self.formats[0].describe_xml()
        supported_format_elements = [f.describe_xml() for f in self.formats]
        return E.Input(
            OWS.Identifier(self.identifier),
            E.ComplexData(
                E.Default(default_format_el),
                E.Supported(*supported_format_elements)
            )
        )


class Format(object):

    def __init__(self, mime_type):
        self.mime_type = mime_type

    def describe_xml(self):
        return E.Format(OWS.MimeType(self.mime_type))


class Process(object):
    """ WPS process """

    def __init__(self, handler, identifier=None, inputs=[]):
        self.identifier = identifier or handler.__name__
        self.handler = handler
        self.inputs = inputs

    def capabilities_xml(self):
        return WPS.Process(OWS.Identifier(self.identifier))

    def describe_xml(self):
        input_elements = [i.describe_xml() for i in self.inputs]
        return E.ProcessDescription(
            OWS.Identifier(self.identifier),
            E.DataInputs(*input_elements)
        )

    def execute(self, wps_request):
        return self.handler(wps_request)


class Service(object):
    """ WPS service """

    def __init__(self, processes=[]):
        self.processes = {p.identifier: p for p in processes}

    def get_capabilities(self):
        process_elements = [p.capabilities_xml()
                            for p in self.processes.values()]

        doc = WPS.Capabilities(
            OWS.ServiceIdentification(
                OWS.Title('PyWPS Server')
            ),
            WPS.ProcessOfferings(*process_elements)
        )

        return xml_response(doc)

    def describe(self, identifiers):
        identifier_elements = []
        for identifier in identifiers:
            try:
                process = self.processes[identifier]
            except KeyError:
                raise BadRequest("Unknown process %r" % identifier)
            else:
                identifier_elements.append(process.describe_xml())
        doc = WPS.ProcessDescriptions(*identifier_elements)
        return xml_response(doc)

    def execute(self, identifier, wps_request):
        try:
            process = self.processes[identifier]
        except KeyError:
            raise BadRequest("Unknown process %r" % identifier)
        return process.execute(wps_request)

    @Request.application
    def __call__(self, http_request):
        try:
            wps_request = WPSRequest(http_request)

            if wps_request.operation == 'getcapabilities':
                return self.get_capabilities()

            elif wps_request.operation == 'describeprocess':
                return self.describe(wps_request.identifiers)

            elif wps_request.operation == 'execute':
                return self.execute(wps_request.identifier, wps_request)

            else:
                raise RuntimeError("Unknown operation %r"
                                   % wps_request.operation)

        except HTTPException as e:
            return e<|MERGE_RESOLUTION|>--- conflicted
+++ resolved
@@ -15,14 +15,9 @@
 LITERAL_DATA_TYPES = ['string', 'float', 'integer', 'boolean']
 
 NAMESPACES = {
-<<<<<<< HEAD
-  'wps': "http://www.opengis.net/wps/1.0.0",
-  'ows': "http://www.opengis.net/ows/1.1",
-  'gml': "http://www.opengis.net/gml",
-=======
     'wps': "http://www.opengis.net/wps/1.0.0",
     'ows': "http://www.opengis.net/ows/1.1",
->>>>>>> 1a1f0509
+    'gml': "http://www.opengis.net/gml",
 }
 
 E = ElementMaker()
