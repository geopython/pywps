##################################################################
# Copyright 2018 Open Source Geospatial Foundation and others    #
# licensed under MIT, Please consult LICENSE.txt for details     #
##################################################################

"""Tests for the configuration."""

from basic import TestBase
import os
<<<<<<< HEAD
import unittest
import pytest
=======

import random
>>>>>>> 5304dae1

from pywps import configuration


class TestEnvInterpolation(TestBase):
    """Test cases for env variable interpolation within the configuration."""
    test_value = "SOME_RANDOM_VALUE"

    def setUp(self) -> None:
        super().setUp()
        # Generate an unused environment key
        self.test_key = "SOME_RANDOM_KEY"
        while self.test_key in os.environ:
            self.test_key = "".join(random.choices("ABCDEFGHIJKLMNOPQRSTUVWXYZ", k=32))
        os.environ[self.test_key] = self.test_value

    def tearDown(self) -> None:
        del os.environ[self.test_key]
        super().tearDown()

    @pytest.mark.skip(reason="not working with tox")
    def test_expand_user(self):
        """Ensure we can parse a value with the $USER entry."""
        configuration.CONFIG.read_string(f"[envinterpolationsection]\nuser=${self.test_key}")
        assert self.test_value == configuration.CONFIG["envinterpolationsection"]["user"]

    @pytest.mark.xfail(reason="not working with tox")
    def test_expand_user_with_some_text(self):
        """Ensure we can parse a value with the $USER entry and some more text."""
        new_user = "new_" + self.test_value
        configuration.CONFIG.read_string(f"[envinterpolationsection]\nuser=new_${{{self.test_key}}}")
        assert new_user == configuration.CONFIG["envinterpolationsection"]["user"]

    def test_dont_expand_value_without_env_variable(self):
        """
        Ensure we don't expand values that are no env variables.

        Could be an important case for existing config keys that need to
        contain the $symbol.
        """
        key = "$example_key_that_hopefully_will_never_be_a_real_env_variable"
        configuration.CONFIG.read_string("[envinterpolationsection]\nuser=" + key)
        assert key == configuration.CONFIG["envinterpolationsection"]["user"]


def load_tests(loader=None, tests=None, pattern=None):
    """Load the tests and return the test suite for this file."""
    import unittest

    if not loader:
        loader = unittest.TestLoader()
    suite_list = [
        loader.loadTestsFromTestCase(TestEnvInterpolation),
    ]
    return unittest.TestSuite(suite_list)<|MERGE_RESOLUTION|>--- conflicted
+++ resolved
@@ -7,13 +7,8 @@
 
 from basic import TestBase
 import os
-<<<<<<< HEAD
 import unittest
 import pytest
-=======
-
-import random
->>>>>>> 5304dae1
 
 from pywps import configuration
 
